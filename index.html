--- conflicted
+++ resolved
@@ -3,14 +3,10 @@
   <head>
     <meta charset="UTF-8" />
     <meta name="viewport" content="width=device-width, initial-scale=1" />
-<<<<<<< HEAD
-    <meta name="description" content="멋쟁이 사자처럼 프론트엔드 부트캠프 14기 UI 프로젝트 10조 프론드엔드 사자 친구" />
-=======
     <meta
       name="description"
       content="멋쟁이 사자처럼 프론트엔드 부트캠프 14기 UI 프로젝트 10조 프론드엔드 사자 친구"
     />
->>>>>>> aeae0665
     <title>UI 프로젝트 - CSS</title>
     <link rel="icon" href="/icons/spotify-logo-symbol-green.svg" />
     <link
@@ -219,11 +215,6 @@
     </style>
   </head>
   <body>
-<<<<<<< HEAD
-    <!-- 스킵 네비게이션 -->  
-    <a href="#main-content" aria-label="본문 바로가기" class="skip-link visually-hidden visually-shown-on-focus">본문 바로가기</a>
-    
-=======
     <!-- 스킵 네비게이션 -->
     <a
       href="#main-content"
@@ -232,18 +223,13 @@
       >본문 바로가기</a
     >
 
->>>>>>> aeae0665
     <header class="bg-black">
       <h1 class="green-text">프사친 - 프론트엔드 사자 친구</h1>
       <p>
         멋쟁이 사자처럼 프론트엔드 부트캠프 14기 UI 프로젝트 10조 프론드엔드
         사자 친구입니다!
       </p>
-<<<<<<< HEAD
-      
-=======
-
->>>>>>> aeae0665
+
       <nav aria-label="주요 네비게이션">
         <a
           href="/src/pages/home.html"
@@ -253,73 +239,6 @@
       </nav>
       <section aria-labelledby="team-members">
         <h2 id="team-members" class="visually-hidden">프로젝트 구성원</h2>
-<<<<<<< HEAD
-        <ul class="profile-list" role="list">
-        <li class="profile-card">
-          <article>
-            <img class="profile-img" src="/image/sji.webp" alt="석정일 프로필 사진" />
-            <h3 class="name green-text">석정일</h3>
-          <p class="roll light-gray-text">조장</p>
-          <a class="github light-gray-text" href="https://github.com/but212">
-            <img src="/icons/github-white.svg" alt="깃헙 링크" />but212
-          </a>
-        </li>
-        <li class="profile-card">
-          <img
-            class="profile-img"
-            src="/image/KakaoTalk_20250402_233422836.jpg"
-            alt=""
-          />
-          <p class="name green-text">김동규</p>
-          <p class="roll light-gray-text">조원</p>
-          <a class="github light-gray-text" href="https://github.com/cit1566">
-            <img src="/icons/github-white.svg" alt="깃헙 링크" />cit1566
-          </a>
-        </li>
-        <li class="profile-card">
-          <img class="profile-img" src="/image/ohgyeongtae.jpg" alt="" />
-          <p class="name green-text">오경태</p>
-          <p class="roll light-gray-text">조원</p>
-          <a class="github light-gray-text" href="https://github.com/Dowap2">
-            <img src="/icons/github-white.svg" alt="깃헙 링크" />Dowap2
-          </a>
-        </li>
-        <li class="profile-card">
-          <img
-            class="profile-img"
-            src="/image/kwh-profile.PNG"
-            alt="고우현 프로필"
-          />
-          <h3 class="name green-text">고우현</h3>
-          <p class="roll light-gray-text">조원</p>
-          <a
-            class="github light-gray-text"
-            href="https://github.com/woohyeun15"
-          >
-            <img src="/icons/github-white.svg" alt="깃헙 링크" />woohyeun15
-          </a>
-        </li>
-      </ul>
-    </header>
-    <main id="main-content" class="index-main">
-      <section aria-labelledby="atomic-components">
-        <h2 id="atomic-components">원자 컴포넌트</h2>
-        <ul role="list">
-        <li>
-          <a class="index-pages-btn" href="/src/components/button.html">버튼</a>
-        </li>
-        <li>
-          <a class="index-pages-btn" href="/src/components/header-com.html"
-            >헤더 내부 요소 컴포넌트</a
-          >
-        </li>
-        <li>
-          <a class="index-pages-btn" href="/src/components/album-card.html">
-            앨범 카드
-          </a>
-        </li>
-        <!-- <li>
-=======
         <ul class="profile-list" role="none">
           <li class="profile-card" role="none">
             <img
@@ -422,7 +341,6 @@
             </a>
           </li>
           <!-- <li>
->>>>>>> aeae0665
           <a class="index-pages-btn" href="/src/components/player-control.html">
             플레이어 컨트롤
           </a>
@@ -638,15 +556,10 @@
         </ul>
       </section>
       <section class="text-block-container" aria-labelledby="meetings">
-<<<<<<< HEAD
-        <h2 id="meetings">스크럼 회의록</h2>
-        <ul class="proceedings-list" role="list">
-=======
         <div class="section-header">
           <h2 id="meetings">스크럼 회의록</h2>
         </div>
         <ul class="proceedings-list">
->>>>>>> aeae0665
           <li>
             <details>
               <summary aria-label="5월 26일 회의록">05-26</summary>
@@ -676,12 +589,7 @@
                 <p>컴포넌트 역할 분담하기</p>
                 <h3>내일 할 예정</h3>
                 <p>
-<<<<<<< HEAD
-                  index.html에 전체 틀 구성 CSS Grid 또는
-                  Flex로 레이아웃 나누기
-=======
                   index.html에 전체 틀 구성 CSS Grid 또는 Flex로 레이아웃 나누기
->>>>>>> aeae0665
                 </p>
                 <p>사이드바 구조(Home, Search, Library)</p>
               </div>
@@ -906,10 +814,10 @@
         </ul>
       </section>
     </main>
-    <footer class="light-gray-text" role="contentinfo">
+    <footer class="light-gray-text">
       <p>이 프로젝트는 교육용 시안입니다.</p>
       <p>&copy; 2025 프사친</p>
-      <div class="footer-links" aria-label="외부 링크">
+      <div class="footer-links">
         <a href="https://github.com/but212/ui-project-team-10">GitHub</a>
         <a href="https://www.notion.so/10-1ff73873401a809890ecdc729743dffa"
           >Notion</a

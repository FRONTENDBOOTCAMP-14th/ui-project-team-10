<!DOCTYPE html>
<html lang="ko-KR">
  <head>
    <meta charset="UTF-8" />
    <meta name="viewport" content="width=device-width, initial-scale=1" />
    <title>UI 프로젝트 - CSS</title>
    <link rel="icon" href="/vite.svg" />
<<<<<<< HEAD
    <link rel="preload" as="font" href="/font/woff2/PretendardVariable.woff2" crossorigin="anonymous" />
=======
    <link
      rel="preload"
      as="font"
      href="/font/woff2/PretendardVariable.woff2"
      crossorigin="anonymous"
    />
>>>>>>> 263cd866
    <link rel="stylesheet" as="style" href="/font/pretendardvariable.css" />
    <script type="module" src="/src/main.js"></script>
  </head>
  <body>
    <h1>Vite + CSS</h1>
    <ul>
      <li>컴포넌트를 분리해서 구현해주세요.</li>
      <li>컴포넌트의 코드 리뷰를 AI를 통해 받은 후 개선해보세요.</li>
      <li>개선점을 문서화하여 정리해 보세요</li>
      <li>구현한 컴포넌트를 기반으로 페이지를 만들어주세요.</li>
      <li>접근성과 성능을 신경써주세요</li>
      <li>소통하고 화합하며 프로젝트 즐겨주세요.</li>
      <li>결과보다 과정이 중요합니다.‼️</li>
      <li><a href="./src/components/album.html">album</a></li>
    </ul>
  </body>
</html><|MERGE_RESOLUTION|>--- conflicted
+++ resolved
@@ -5,16 +5,12 @@
     <meta name="viewport" content="width=device-width, initial-scale=1" />
     <title>UI 프로젝트 - CSS</title>
     <link rel="icon" href="/vite.svg" />
-<<<<<<< HEAD
-    <link rel="preload" as="font" href="/font/woff2/PretendardVariable.woff2" crossorigin="anonymous" />
-=======
     <link
       rel="preload"
       as="font"
       href="/font/woff2/PretendardVariable.woff2"
       crossorigin="anonymous"
     />
->>>>>>> 263cd866
     <link rel="stylesheet" as="style" href="/font/pretendardvariable.css" />
     <script type="module" src="/src/main.js"></script>
   </head>

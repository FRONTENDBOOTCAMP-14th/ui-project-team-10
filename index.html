<!DOCTYPE html>
<html lang="ko-KR">
  <head>
    <meta charset="UTF-8" />
    <meta name="viewport" content="width=device-width, initial-scale=1" />
    <title>UI 프로젝트 - CSS</title>
    <link rel="icon" href="/icons/spotify-logo-symbol-green.svg" />
    <link
      rel="preload"
      as="font"
      href="/font/woff2/PretendardVariable.woff2"
      crossorigin="anonymous"
    />
    <link rel="stylesheet" href="/font/pretendardvariable.css" />
    <link rel="stylesheet" href="/src/common/index.css" />
    <link rel="stylesheet" href="/src/style.css" />
    <style>
      body {
        line-height: 1.6;
        background: linear-gradient(
          to top,
          var(--spotify-black),
          rgb(15, 30, 15)
        );
      }

      .index-pages-btn {
        font-weight: 400;
        font-size: 1rem;
        letter-spacing: 1px;
        display: inline-flex;
        align-items: center;
        justify-content: center;
        width: 100%;
        min-width: 7.5rem;
        min-height: 2.5rem;
        padding: var(--spacing-sm);
        cursor: pointer;
        text-decoration: none;
        box-sizing: border-box;
        border-radius: var(--button-border-radius);
        /* border: 2px solid var(--spotify-gray); */
        background-color: var(--spotify-dark-gray);
        color: var(--spotify-white);
        transition: var(--button-transition);
      }

      .index-pages-btn:hover {
        background-color: var(--spotify-white);
        color: var(--spotify-black);
        transform: scale(1.05);
      }

      header {
        padding: var(--spacing-lg) var(--spacing-lg) var(--spacing-lg);
        text-align: center;
        display: flex;
        flex-direction: column;
        align-items: center;
        min-width: 800px;

        /* 배경이미지 1 */
        background-image: url(/image/main-background-img.jpg);
        background-repeat: no-repeat;
        background-position: bottom;
        background-size: cover;
        background-attachment: fixed;
      }

      header h1 {
        font-size: var(--font-size-lg);
        font-weight: var(--font-weight-boldest);
        margin: 0 0 var(--spacing-md);
      }

      header p {
        font-size: var(--font-size-base);
        max-width: 800px;
        margin: 0 auto var(--spacing-lg);
      }

      .profile-list {
        display: flex;
        flex-wrap: wrap;
        gap: var(--spacing-lg);
        padding: var(--spacing-lg) 0;
        max-width: 1200px;
        margin: var(--spacing-lg) auto 0;
        justify-content: flex-start;
      }

      .profile-card {
        min-width: 220px;
        border-radius: var(--border-radius-md);
        padding: var(--spacing-md);
        text-align: center;
        background: var(--spotify-card-bg);
        backdrop-filter: blur(5px);
        box-shadow: 0 0.5em 1em -0.1em var(--spotify-black);
      }

      .profile-img {
        width: 150px;
        height: 150px;
        border-radius: var(--border-radius-round);
        object-fit: cover;
        margin: 0 auto var(--spacing-md);
        background: var(--spotify-white);
      }

      .name {
        font-weight: var(--font-weight-bold);
        font-size: var(--font-size-base);
        margin: 0 0 var(--spacing-xs);
      }

      .roll {
        font-size: var(--font-size-xs);
        margin: 0 0 var(--spacing-md);
      }

      .github {
        display: flex;
        align-items: center;
        justify-content: center;
        gap: var(--spacing-xs);
      }

      .github img {
        width: 24px;
        height: 24px;
      }

      main {
        max-width: 1200px;
        margin: -1rem auto 0;
        padding: 0 var(--spacing-lg) var(--spacing-lg);
      }

      main h2 {
        color: var(--spotify-white);
        font-size: var(--font-size-base);
        margin: var(--spacing-lg) 0 var(--spacing-md);
        padding-bottom: var(--spacing-xs);
        border-bottom: 1px solid var(--spotify-gray);
      }

      main ul {
        padding: 0;
        display: grid;
        grid-template-columns: repeat(auto-fill, minmax(250px, 1fr));
        gap: var(--spacing-md);
        margin: 0 0 var(--spacing-lg);
      }

      footer {
        padding: var(--spacing-lg);
        text-align: center;
        font-size: var(--font-size-xs);
      }

      footer a {
        margin: 0 var(--spacing-xs);
      }

      /* 모달창 */
      .guide-modal {
        background: rgba(80, 82, 82, 0.814);
        color: var(--spotify-white);
        border-radius: 30px;
        border: none;
        box-shadow: rgba(0, 0, 0, 0.07) 0px 1px 2px,
          rgba(0, 0, 0, 0.07) 0px 2px 4px, rgba(0, 0, 0, 0.07) 0px 4px 8px,
          rgba(0, 0, 0, 0.07) 0px 8px 16px, rgba(0, 0, 0, 0.07) 0px 16px 32px,
          rgba(0, 0, 0, 0.07) 0px 32px 64px;
        backdrop-filter: blur(3px);
        text-align: center;
        padding: 50px;

        h1 {
          margin-bottom: 10px;
          font-size: 40px;
        }

        .notice {
          font-size: large;
        }
        .copyright {
          color: rgb(185, 185, 185);
          font-size: 15px;
        }

        button {
          margin-top: 30px;
          width: 300px;
          height: 50px;
          background: var(--spotify-green);
          border-radius: 50px;
          transition: all 0.1s ease-in-out;

          &:hover {
            transform: translateY(-2px);
            box-shadow: rgb(23, 23, 23) 0px 20px 30px -10px;
          }

          &:focus {
            outline: 2px solid white;
          }
        }
      }
    </style>
  </head>
  <body>
    <header class="bg-black">
      <h1 class="green-text">프사친 - 프론트엔드 사자 친구</h1>
      <p>
        멋쟁이 사자처럼 프론트엔드 부트캠프 14기 UI 프로젝트 10조 프론드엔드
        사자 친구입니다!
      </p>
      <a
        href="/src/pages/home.html"
        class="btn rounded-btn bg-green black-text hover-grow"
        >시안 페이지로</a
      >
      <ul class="profile-list" aria-label="프로젝트 구성원">
        <li class="profile-card">
          <img class="profile-img" src="/image/sji.webp" alt="" />
          <p class="name green-text">석정일</p>
          <p class="roll light-gray-text">조장</p>
          <a class="github light-gray-text" href="https://github.com/but212">
            <img src="/icons/github-white.svg" alt="깃헙 링크" />but212
          </a>
        </li>
        <li class="profile-card">
          <img
            class="profile-img"
            src="/image/KakaoTalk_20250402_233422836.jpg"
            alt=""
          />
          <p class="name green-text">김동규</p>
          <p class="roll light-gray-text">조원</p>
          <a class="github light-gray-text" href="https://github.com/cit1566">
            <img src="/icons/github-white.svg" alt="깃헙 링크" />cit1566
          </a>
        </li>
        <li class="profile-card">
          <img class="profile-img" src="/image/ohgyeongtae.jpg" alt="" />
          <p class="name green-text">오경태</p>
          <p class="roll light-gray-text">조원</p>
          <a class="github light-gray-text" href="https://github.com/Dowap2">
            <img src="/icons/github-white.svg" alt="깃헙 링크" />Dowap2
          </a>
        </li>
        <li class="profile-card">
          <img
            class="profile-img"
            src="/image/kwh-profile.PNG"
            alt="고우현 프로필"
          />
          <p class="name green-text">고우현</p>
          <p class="roll light-gray-text">조원</p>
          <a
            class="github light-gray-text"
            href="https://github.com/woohyeun15"
          >
            <img src="/icons/github-white.svg" alt="깃헙 링크" />woohyeun15
          </a>
        </li>
      </ul>
    </header>
    <main class="index-main">
      <h2>원자 컴포넌트</h2>
      <ul>
        <li>
          <a class="index-pages-btn" href="/src/components/button.html">버튼</a>
        </li>
        <li>
          <a class="index-pages-btn" href="/src/components/header-com.html"
            >헤더 내부 요소 컴포넌트</a
          >
        </li>
        <li>
          <a class="index-pages-btn" href="/src/components/album-card.html">
            앨범 카드
          </a>
        </li>
        <!-- <li>
          <a class="index-pages-btn" href="/src/components/player-control.html">
            플레이어 컨트롤
          </a>
        </li> -->
        <li>
          <a class="index-pages-btn" href="/src/components/search-input.html">
            검색 입력창
          </a>
        </li>
        <!-- <li>
          <a class="index-pages-btn" href="/src/components/playlist-item.html">
            플레이리스트 아이템
          </a>
        </li> -->
      </ul>
      <h2>페이지 컴포넌트</h2>
      <ul>
        <li>
          <a class="index-pages-btn" href="/src/components/header.html">헤더</a>
        </li>
        <li>
          <a class="index-pages-btn" href="/src/components/main.html">메인</a>
        </li>
        <li>
          <a class="index-pages-btn" href="/src/components/sidebar.html">
            사이드바
          </a>
        </li>
        <li>
          <a class="index-pages-btn" href="/src/components/footer.html">푸터</a>
        </li>
        <li>
          <a class="index-pages-btn" href="/src/pages/login-page.html"
            >로그인</a
          >
        </li>
      </ul>
      <h2>기능 컴포넌트</h2>
      <ul>
        <li>
          <a class="index-pages-btn" href="/src/components/album.html">앨범</a>
        </li>
        <li>
          <a class="index-pages-btn" href="/src/components/artist.html"
            >아티스트</a
          >
        </li>
<<<<<<< HEAD
=======
        <li>
          <a class="index-pages-btn" href="/src/components/player.html"
            >플레이어</a
          >
        </li>
>>>>>>> 8ff63230
        <li>
          <a class="index-pages-btn" href="/src/components/playlist.html"
            >플레이리스트</a
          >
        </li>
        <li>
          <a class="index-pages-btn" href="/src/components/search.html">검색</a>
        </li>
        <li>
          <a class="index-pages-btn" href="/src/components/user-profile.html"
            >사용자 프로필</a
          >
        </li>
        <li>
          <a class="index-pages-btn" href="/src/components/preview.html"
            >무료 가입</a
          >
        </li>
      </ul>
      <section class="retrospect-container">
        <h2>회고록</h2>
        <ul class="retrospect-list">
          <details>
            <summary>석정일</summary>
            <p>회고록 내용</p>
          </details>
          <details>
            <summary>김동규</summary>
            <p>회고록 내용</p>
          </details>
          <details>
            <summary>오경태</summary>
            <p>회고록 내용</p>
          </details>
          <details>
            <summary>고우현</summary>
            <p>회고록 내용</p>
          </details>
        </ul>
      </section>
      <section class="proceedings-container">
        <h2>스크럼 회의록</h2>
        <ul class="proceedings-list">
          <li>
            <details>
              <summary>05-26</summary>
              <p>회의록 내용</p>
            </details>
          </li>
          <li>
            <details>
              <summary>05-27</summary>
              <p>회의록 내용</p>
            </details>
          </li>
          <li>
            <details>
              <summary>05-28</summary>
              <p>회의록 내용</p>
            </details>
          </li>
          <li>
            <details>
              <summary>05-29</summary>
              <p>회의록 내용</p>
            </details>
          </li>
        </ul>
      </section>
    </main>
    <footer class="light-gray-text">
      <p>이 프로젝트는 교육용 시안입니다.</p>
      <p>&copy; 2025 프사친</p>
      <div class="footer-links">
        <a href="https://github.com/but212/ui-project-team-10">GitHub</a>
        <a href="https://www.notion.so/10-1ff73873401a809890ecdc729743dffa"
          >Notion</a
        >
      </div>
    </footer>

    <!-- 모달 -->
    <dialog class="guide-modal">
      <h1>안내문</h1>
      <p class="notice">
        위 사이트는 가시안으로, <br />
        비상업적 목적으로 제작되었음을 명시합니다.
      </p>
      <p class="copyright">&copy; 2025 프사친</p>
      <button id="closed" type="button" class="reset-style">닫기</button>
    </dialog>
    <script>
      const header = document.querySelector("header");
      const guideModal = document.querySelector(".guide-modal");
      const closedBtn = document.querySelector("#closed");
      function isMaximizedWindow() {
        return window.innerWidth >= 1650;
      }

      function updateBackgroundZoom() {
        if (!isMaximizedWindow()) {
          header.style.backgroundSize = "cover";
          return;
        }

        const scrollY = window.scrollY;
        const zoom = 100 + scrollY * 0.05;
        const limitedZoom = Math.min(zoom, 200);
        header.style.backgroundSize = `${limitedZoom}%`;
      }

      window.addEventListener("scroll", updateBackgroundZoom);
      window.addEventListener("resize", updateBackgroundZoom);
      window.addEventListener("DOMContentLoaded", updateBackgroundZoom);

      guideModal.showModal();
      closedBtn.addEventListener("click", () => {
        guideModal.close();
      });
    </script>
  </body>
</html><|MERGE_RESOLUTION|>--- conflicted
+++ resolved
@@ -332,14 +332,11 @@
             >아티스트</a
           >
         </li>
-<<<<<<< HEAD
-=======
         <li>
           <a class="index-pages-btn" href="/src/components/player.html"
             >플레이어</a
           >
         </li>
->>>>>>> 8ff63230
         <li>
           <a class="index-pages-btn" href="/src/components/playlist.html"
             >플레이리스트</a

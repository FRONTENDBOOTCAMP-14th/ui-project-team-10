module.exports = {
  arrowParens: 'always',
  htmlWhitespaceSensitivity: 'css',
  bracketSameLine: false,
  bracketSpacing: true,
  printWidth: 80,
<<<<<<< HEAD
  proseWrap: 'preserve',
  quoteProps: 'as-needed',
=======
  proseWrap: "preserve",
  quoteProps: "as-needed",
>>>>>>> 2b071336
  semi: true,
  tabWidth: 2,
  trailingComma: 'es5',
  useTabs: false,
  overrides: [
    {
      files: ["*.html"],
      options: {
        tabWidth: 2,
        useTabs: false,
      },
    },
    {
      files: ["*.css"],
      options: {
        tabWidth: 2,
        useTabs: false,
      },
    },
  ],
};<|MERGE_RESOLUTION|>--- conflicted
+++ resolved
@@ -4,13 +4,8 @@
   bracketSameLine: false,
   bracketSpacing: true,
   printWidth: 80,
-<<<<<<< HEAD
-  proseWrap: 'preserve',
-  quoteProps: 'as-needed',
-=======
   proseWrap: "preserve",
   quoteProps: "as-needed",
->>>>>>> 2b071336
   semi: true,
   tabWidth: 2,
   trailingComma: 'es5',

const clientId = import.meta.env.VITE_SPOTIFY_CLIENT_ID;
const clientSecret = import.meta.env.VITE_SPOTIFY_CLIENT_SECRET;

const artistIds = [
  "30b9WulBM8sFuBo17nNq9c",
  "5TnQc2N1iKlFjYD7CPGvFc",
  "6YVMFz59CuY7ngCxTxjpxE",
  "6zn0ihyAApAYV51zpXxdEp",
  "6mEQK9m2krja6X1cfsAjfl",
  "3eVa5w3URK5duf6eyVDbu9",
  "4gzpq5DPGxSnKTe4SA8HAU",
  "5wVJpXzuKV6Xj7Yhsf2uYx",
  "6lESE9VeLV05vQBw8TB4YA",
  "0dBTTLuseszs4BqgyXCrC8",
  "4XDi67ZENZcbfKnvMnTYsI",
  "6UbmqUEgjLA6jAcXwbM1Z9",
  "2QM5S4yO6xHgnNvF0nbZZq",
].join(",");

async function getToken() {
  const res = await fetch("https://accounts.spotify.com/api/token", {
    method: "POST",
    headers: {
      "Content-Type": "application/x-www-form-urlencoded",
      Authorization: "Basic " + btoa(`${clientId}:${clientSecret}`),
    },
    body: "grant_type=client_credentials",
  });

  const data = await res.json();
  return data.access_token;
}

// ✅ 아티스트 API
async function getArtists(token) {
  const res = await fetch(
    `https://api.spotify.com/v1/artists?ids=${artistIds}&market=KR`,
    {
      headers: {
        Authorization: `Bearer ${token}`,
      },
    }
  );
  const data = await res.json();
  return data.artists;
}

function renderArtists(artists) {
  const artistList = document.querySelector(".artist-list");
  artistList.innerHTML = "";

  artists.forEach((artist) => {
    const artistCard = document.createElement("li");
    artistCard.className = "list-card";

    artistCard.innerHTML = `
      <a href="${artist.external_urls.spotify}" target="_blank">
        <article>
          <div class="artist-cover">
            <img src="${artist.images[0]?.url || ""}" alt="${
      artist.name
    }" class="artist-profile" />
<<<<<<< HEAD
            <img src="../assets/play.png" class="play-button"/>
=======
            <img src="/icons/play.png" class="play-button"/>
>>>>>>> 71d3d853
          </div>
          <h3 class="card-title">${artist.name}</h3>
          <p class="card-info">Artist</p>
        </article>
      </a>
    `;
    artistList.appendChild(artistCard);
  });
}

async function init() {
  try {
    const token = await getToken();

    // Fetch and render artists
    const artists = await getArtists(token);
    renderArtists(artists);
  } catch (e) {
    console.error("데이터를 불러오는 데 실패했습니다.", e);
    document.querySelector(".artist-list").innerHTML =
      "<li>아티스트 정보를 불러오지 못했습니다.</li>";
  }
}

document.addEventListener("DOMContentLoaded", () => {
  init();
  setupEventListeners();
});

function setupEventListeners() {
  // Artist Scroll
  const artistList = document.querySelector(".artist-list");
  const artistWrapper = document.querySelector(".artist-section");

  artistList.addEventListener("scroll", () => {
    artistWrapper.classList.toggle("scrolled", artistList.scrollLeft > 10);
  });

  document
    .querySelector(".artist-scroll-btn-left")
    .addEventListener("click", () => {
      artistList.scrollTo({ left: 0, behavior: "smooth" });
    });

  document
    .querySelector(".artist-scroll-btn-right")
    .addEventListener("click", () => {
      artistList.scrollTo({ left: artistList.scrollWidth, behavior: "smooth" });
    });

  // Show all toggle (for artist)
  const artistShowAllBtn = document.querySelector(".artist-show-all");
  if (artistShowAllBtn) {
    artistShowAllBtn.addEventListener("click", () => {
      const isGrid = artistList.classList.toggle("grid-mode");
      artistShowAllBtn.textContent = isGrid ? "Hide" : "Show All";
      toggleScrollButtons("artist", !isGrid);
    });
  }

  function toggleScrollButtons(type, show) {
    const selectors = {
      artist: [".artist-scroll-btn-left", ".artist-scroll-btn-right"],
    };

    selectors[type].forEach((selector) => {
      const btn = document.querySelector(selector);
      if (btn) btn.style.display = show ? "block" : "none";
    });
  }
}<|MERGE_RESOLUTION|>--- conflicted
+++ resolved
@@ -31,7 +31,6 @@
   return data.access_token;
 }
 
-// ✅ 아티스트 API
 async function getArtists(token) {
   const res = await fetch(
     `https://api.spotify.com/v1/artists?ids=${artistIds}&market=KR`,
@@ -60,11 +59,7 @@
             <img src="${artist.images[0]?.url || ""}" alt="${
       artist.name
     }" class="artist-profile" />
-<<<<<<< HEAD
-            <img src="../assets/play.png" class="play-button"/>
-=======
             <img src="/icons/play.png" class="play-button"/>
->>>>>>> 71d3d853
           </div>
           <h3 class="card-title">${artist.name}</h3>
           <p class="card-info">Artist</p>

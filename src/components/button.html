<!DOCTYPE html>
<html lang="ko-KR">
  <head>
    <meta charset="UTF-8" />
    <meta name="viewport" content="width=device-width, initial-scale=1" />
    <title>버튼</title>
    <link rel="icon" href="/icons/spotify-logo-symbol-green.svg" />
    <link
      rel="preload"
      as="font"
      href="/font/woff2/PretendardVariable.woff2"
      crossorigin="anonymous"
    />
    <link rel="stylesheet" as="style" href="/font/pretendardvariable.css" />
    <link rel="stylesheet" href="/src/common/index.css" />
    <link rel="stylesheet" href="/src/style.css" />
  </head>
  <body>
    <main>
      <h1>버튼 컴포넌트</h1>

      <section class="btn-section-no-page">
        <h2 class="margin-bottom-2rem">기본 버튼</h2>
        <ul>
          <li>
            <button class="rounded-btn btn bg-green black-text">
              기본 버튼
            </button>
          </li>
          <li>
            <button class="rounded-btn btn gray-outline-style black-text">
              변형 버튼1
            </button>
          </li>
          <li>
            <button class="rounded-btn btn bg-black white-text">
              변형 버튼2
            </button>
          </li>
          <li>
            <button class="rounded-btn btn bg-blue white-text">
              변형 버튼3
            </button>
          </li>
        </ul>
        <ul>
          <li>
            <a href="#" class="rounded-btn btn bg-green black-text"
              >기본 버튼</a
            >
          </li>
          <li>
            <a href="#" class="rounded-btn btn gray-outline-style black-text"
              >변형 버튼1</a
            >
          </li>
          <li>
            <a href="#" class="rounded-btn btn bg-black white-text"
              >변형 버튼2</a
            >
          </li>
          <li>
            <a href="#" class="rounded-btn btn bg-blue white-text"
              >변형 버튼3</a
            >
          </li>
        </ul>
      </section>

      <section class="btn-section-no-page">
        <h2 class="margin-bottom-2rem">크기 변형</h2>
        <ul>
          <li>
            <button class="rounded-btn btn btn-large bg-green black-text">
              큰 버튼
            </button>
          </li>
          <li>
            <button class="rounded-btn btn btn-small bg-green black-text">
              작은 버튼
            </button>
          </li>
          <li>
            <button class="rounded-btn btn btn-long bg-green black-text">
              긴 버튼
            </button>
          </li>
        </ul>
      </section>

      <section class="btn-section-no-page">
        <h2 class="margin-bottom-2rem">사이드바 버튼 요소</h2>
        <ul class="sidebar-menu">
          <li class="sidebar-item sidebar-item-active">
            <a href="/src/pages/home.html" class="sidebar-link home">
              <span class="sidebar-icon"></span>
              <span class="sidebar-text">홈</span>
            </a>
          </li>
          <li class="sidebar-item">
            <a href="" class="sidebar-link search">
              <span class="sidebar-icon"></span>
              <span class="sidebar-text">검색하기</span>
            </a>
          </li>
          <li class="sidebar-item">
            <a href="/src/pages/library.html" class="sidebar-link library">
              <span class="sidebar-icon"> </span>
              <span class="sidebar-text">내 라이브러리</span>
            </a>
          </li>
        </ul>
        <section class="sidebar-playlist">
          <ul class="sidebar-menu">
            <li class="sidebar-playlist-item">
              <a href="#" class="sidebar-playlist-link create-playlist">
                <div class="sidebar-icon rounded-icon-box">
                  <img src="/icons/plus.svg" alt="" />
                </div>
                <span class="sidebar-text">플레이리스트 만들기</span>
              </a>
            </li>
            <li class="sidebar-playlist-item">
              <a href="#" class="sidebar-playlist-link favorite-playlist">
                <div class="sidebar-icon rounded-icon-box">
                  <img src="/icons/heart.svg" alt="" />
                </div>
                <span class="sidebar-text">좋아하는 곡</span>
              </a>
            </li>
          </ul>
        </section>
<<<<<<< HEAD
      </section>

=======
      </section>
      <section class="footer-button-component">
        <h2>footer 리스트 소 제목</h2>
        <br />
        <ul>
          <li><a href="#">About</a></li>
        </ul>
        <br />
        <h2>footer 소셜 아이콘 링크</h2>
        <a href="#" target="_blank" rel="noopener">
          <svg
            width="41"
            height="41"
            viewBox="0 0 41 41"
            fill="none"
            xmlns="http://www.w3.org/2000/svg"
          >
            <rect
              x="0.323242"
              y="0.140137"
              width="40"
              height="40"
              rx="20"
              fill="#292929"
            />
            <path
              d="M25.8632 16.0291C26.502 15.6541 26.9775 15.0538 27.1962 14.3461C26.6013 14.7029 25.9484 14.9527 25.2672 15.0841C24.9873 14.7828 24.6482 14.5425 24.2712 14.3781C23.8876 14.2087 23.4726 14.1221 23.0532 14.1241C22.6543 14.118 22.2582 14.1937 21.8897 14.3466C21.5211 14.4996 21.1877 14.7264 20.9102 15.0131C20.6231 15.2918 20.396 15.6263 20.2431 15.9961C20.0902 16.3658 20.0147 16.763 20.0212 17.1631C20.0212 17.3751 20.0482 17.6051 20.1012 17.8541C18.8865 17.797 17.6983 17.4792 16.6172 16.9221C15.5493 16.3771 14.6082 15.6131 13.8552 14.6801C13.5838 15.1417 13.4412 15.6677 13.4422 16.2031C13.4422 16.7221 13.5622 17.2031 13.8032 17.6481C14.0432 18.0931 14.3732 18.4531 14.7912 18.7281C14.3095 18.7206 13.8373 18.592 13.4182 18.3541V18.3941C13.4182 19.1191 13.6482 19.7591 14.1082 20.3141C14.5468 20.8569 15.1625 21.2279 15.8472 21.3621C15.403 21.4878 14.9353 21.507 14.4822 21.4181C14.6671 22.0189 15.0397 22.5446 15.5452 22.9181C16.0541 23.3061 16.6754 23.5177 17.3152 23.5211C16.246 24.3764 14.9144 24.8363 13.5452 24.8231C13.3022 24.8231 13.0612 24.8071 12.8232 24.7751C14.2058 25.6763 15.8229 26.151 17.4732 26.1401C18.3782 26.1401 19.2362 26.0201 20.0452 25.7791C20.8552 25.5391 21.5712 25.2091 22.1922 24.7911C22.8113 24.3757 23.3766 23.8853 23.8752 23.3311C24.3752 22.7751 24.7862 22.1761 25.1092 21.5331C25.4284 20.9 25.6759 20.2332 25.8472 19.5451C26.0469 18.7517 26.1297 17.9334 26.0932 17.1161C26.6843 16.6883 27.1948 16.1591 27.6012 15.5531C27.0412 15.8021 26.4612 15.9601 25.8632 16.0291Z"
              fill="white"
            />
          </svg>
        </a>
      </section>
>>>>>>> 71d3d853
      <a
        class="rounded-btn btn bg-green black-text btn-long"
        href="/index.html"
      >
        메인 페이지로 돌아가기
      </a>
    </main>
  </body>
</html><|MERGE_RESOLUTION|>--- conflicted
+++ resolved
@@ -130,10 +130,6 @@
             </li>
           </ul>
         </section>
-<<<<<<< HEAD
-      </section>
-
-=======
       </section>
       <section class="footer-button-component">
         <h2>footer 리스트 소 제목</h2>
@@ -166,7 +162,6 @@
           </svg>
         </a>
       </section>
->>>>>>> 71d3d853
       <a
         class="rounded-btn btn bg-green black-text btn-long"
         href="/index.html"

<!DOCTYPE html>
<html lang="ko-KR">
  <head>
    <meta charset="UTF-8" />
    <meta name="viewport" content="width=device-width, initial-scale=1.0" />
    <link rel="icon" href="/icons/spotify-logo-symbol-green.svg" />
    <link
      rel="preload"
      as="font"
      href="/font/woff2/PretendardVariable.woff2"
      crossorigin="anonymous"
    />
    <link rel="stylesheet" href="/font/pretendardvariable.css" />
    <link rel="stylesheet" href="/src/common/index.css" />
    <link rel="stylesheet" href="/src/style.css" />
<<<<<<< HEAD
    <script type="module" src="/src/scripts/header.js"></script>
=======
    <link rel="stylesheet" href="/src/styles/common/components-common.css" />
    <style>
      body {
        background: var(--spotify-dark-gray);
      }
    </style>
>>>>>>> 25262c11
    <title>Copytify 헤더</title>
  </head>
  <body>
    <div class="component-header">
      <h1>헤더 컴포넌트</h1>
      <a
        class="rounded-btn btn bg-green black-text hover-grow btn-long"
        href="/index.html"
      >
        메인 페이지로 돌아가기
      </a>
    </div>
    <header>
      <ul class="header-box">
        <!-- 로고 -->
        <li>
          <div class="header-logo-box">
            <h1 class="sr-only">Copytify</h1>
            <a href="https://open.spotify.com/" class="logo">
              <svg
                role="img"
                viewBox="0 0 24 24"
                aria-label="Copytify"
                aria-hidden="false"
                height="32"
                data-encore-id="logoSpotify"
                style="fill: white"
              >
                <title>Copytify</title>
                <path
                  d="M13.427.01C6.805-.253 1.224 4.902.961 11.524.698 18.147 5.853 23.728 12.476 23.99c6.622.263 12.203-4.892 12.466-11.514S20.049.272 13.427.01m5.066 17.579a.717.717 0 0 1-.977.268 14.4 14.4 0 0 0-5.138-1.747 14.4 14.4 0 0 0-5.42.263.717.717 0 0 1-.338-1.392c1.95-.474 3.955-.571 5.958-.29 2.003.282 3.903.928 5.647 1.92a.717.717 0 0 1 .268.978m1.577-3.15a.93.93 0 0 1-1.262.376 17.7 17.7 0 0 0-5.972-1.96 17.7 17.7 0 0 0-6.281.238.93.93 0 0 1-1.11-.71.93.93 0 0 1 .71-1.11 19.5 19.5 0 0 1 6.94-.262 19.5 19.5 0 0 1 6.599 2.165c.452.245.62.81.376 1.263m1.748-3.551a1.147 1.147 0 0 1-1.546.488 21.4 21.4 0 0 0-6.918-2.208 21.4 21.4 0 0 0-7.259.215 1.146 1.146 0 0 1-.456-2.246 23.7 23.7 0 0 1 8.034-.24 23.7 23.7 0 0 1 7.657 2.445c.561.292.78.984.488 1.546m13.612-.036-.832-.247c-1.67-.495-2.14-.681-2.14-1.353 0-.637.708-1.327 2.264-1.327 1.539 0 2.839.752 3.51 1.31.116.096.24.052.24-.098V6.935c0-.097-.027-.15-.098-.203-.83-.62-2.272-1.07-3.723-1.07-2.953 0-4.722 1.68-4.722 3.59 0 2.157 1.371 2.91 3.626 3.546l.973.274c1.689.478 1.998.902 1.998 1.556 0 1.097-.831 1.433-2.07 1.433-1.556 0-3.457-.911-4.35-2.025-.08-.098-.177-.053-.177.062v2.423c0 .097.01.141.08.22.743.814 2.52 1.53 4.59 1.53 2.546 0 4.456-1.485 4.456-3.784 0-1.787-1.052-2.865-3.625-3.635m10.107-1.76c-1.68 0-2.653 1.026-3.219 2.052V9.376c0-.08-.044-.124-.124-.124h-2.22c-.079 0-.123.044-.123.124V20.72c0 .08.044.124.124.124h2.22c.079 0 .123-.044.123-.124v-4.536c.566 1.025 1.521 2.034 3.237 2.034 2.264 0 3.89-1.955 3.89-4.581s-1.644-4.545-3.908-4.545m-.654 6.986c-1.185 0-2.211-1.167-2.618-2.458.407-1.362 1.344-2.405 2.618-2.405 1.211 0 2.051.92 2.051 2.423s-.84 2.44-2.051 2.44m40.633-6.826h-2.264c-.08 0-.115.017-.15.097l-2.282 5.483-2.29-5.483c-.035-.08-.07-.097-.15-.097h-3.661v-.584c0-.955.645-1.397 1.476-1.397.496 0 1.035.256 1.415.486.089.053.15-.008.115-.088l-.796-1.901a.26.26 0 0 0-.124-.133c-.389-.203-1.025-.38-1.644-.38-1.875 0-2.954 1.432-2.954 3.254v.743h-1.503c-.08 0-.124.044-.124.124v1.768c0 .08.044.124.124.124h1.503v6.668c0 .08.044.123.124.123h2.264c.08 0 .124-.044.124-.123v-6.668h1.936l2.812 6.11-1.512 3.325c-.044.098.009.142.097.142h2.414c.08 0 .116-.018.15-.097l4.997-11.355c.035-.08-.009-.141-.097-.141M54.964 9.04c-2.865 0-4.837 2.025-4.837 4.616 0 2.573 1.971 4.616 4.837 4.616 2.856 0 4.846-2.043 4.846-4.616 0-2.591-1.99-4.616-4.846-4.616m.008 7.065c-1.37 0-2.343-1.043-2.343-2.45 0-1.405.973-2.449 2.343-2.449 1.362 0 2.335 1.043 2.335 2.45 0 1.406-.973 2.45-2.335 2.45m33.541-6.334a1.24 1.24 0 0 0-.483-.471 1.4 1.4 0 0 0-.693-.17q-.384 0-.693.17a1.24 1.24 0 0 0-.484.471q-.174.302-.174.681 0 .375.174.677.175.3.484.471t.693.17.693-.17.483-.471.175-.676q0-.38-.175-.682m-.211 1.247a1 1 0 0 1-.394.39 1.15 1.15 0 0 1-.571.14 1.16 1.16 0 0 1-.576-.14 1 1 0 0 1-.391-.39 1.14 1.14 0 0 1-.14-.566q0-.316.14-.562t.391-.388.576-.14q.32 0 .57.14.253.141.395.39t.142.565q0 .312-.142.56m-19.835-5.78c-.85 0-1.468.6-1.468 1.396s.619 1.397 1.468 1.397c.866 0 1.485-.6 1.485-1.397 0-.796-.619-1.397-1.485-1.397m19.329 5.19a.31.31 0 0 0 .134-.262q0-.168-.132-.266-.132-.099-.381-.099h-.588v1.229h.284v-.489h.154l.374.489h.35l-.41-.518a.5.5 0 0 0 .215-.084m-.424-.109h-.26v-.3h.27q.12 0 .184.036a.12.12 0 0 1 .065.116.12.12 0 0 1-.067.111.4.4 0 0 1-.192.037M69.607 9.252h-2.263c-.08 0-.124.044-.124.124v8.56c0 .08.044.123.124.123h2.263c.08 0 .124-.044.124-.123v-8.56c0-.08-.044-.124-.124-.124m-3.333 6.605a2.1 2.1 0 0 1-1.053.257c-.725 0-1.185-.425-1.185-1.362v-3.484h2.211c.08 0 .124-.044.124-.124V9.376c0-.08-.044-.124-.124-.124h-2.21V6.944c0-.097-.063-.15-.15-.08l-3.954 3.113c-.053.044-.07.088-.07.16v1.007c0 .08.044.124.123.124h1.539v3.855c0 2.087 1.203 3.06 2.918 3.06.743 0 1.46-.194 1.884-.442.062-.035.07-.07.07-.133v-1.68c0-.088-.044-.115-.123-.07"
                  transform="translate(-0.95,0)"
                ></path>
              </svg>
            </a>
          </div>
        </li>

        <!-- home버튼 -->
        <!-- <div class="wide-screen-box"> -->
        <li>
          <div class="home-link">
            <a href="/">
              <svg
                data-encore-id="icon"
                role="img"
                aria-hidden="true"
                width="24"
                height="24"
                viewBox="0 0 24 24"
                fill="white"
              >
                <title>홈</title>
                <path
                  d="M13.5 1.515a3 3 0 0 0-3 0L3 5.845a2 2 0 0 0-1 1.732V21a1 1 0 0 0 1 1h6a1 1 0 0 0 1-1v-6h4v6a1 1 0 0 0 1 1h6a1 1 0 0 0 1-1V7.577a2 2 0 0 0-1-1.732l-7.5-4.33z"
                ></path>
              </svg>
            </a>
          </div>
        </li>

        <!-- 검색창 -->
        <li>
          <div class="search-box">
            <div class="container hidden">
              <button type="button" class="search-button reset-style">
                <svg
                  data-encore-id="icon"
                  role="img"
                  aria-hidden="true"
                  data-testid="search-icon"
                  viewBox="0 0 24 24"
                  width="24"
                  class="icon-search"
                >
                  <title>검색하기</title>
                  <path
                    d="M10.533 1.27893C5.35215 1.27893 1.12598 5.41887 1.12598 10.5579C1.12598 15.697 5.35215 19.8369 10.533 19.8369C12.767 19.8369 14.8235 19.0671 16.4402 17.7794L20.7929 22.132C21.1834 22.5226 21.8166 22.5226 22.2071 22.132C22.5976 21.7415 22.5976 21.1083 22.2071 20.7178L17.8634 16.3741C19.1616 14.7849 19.94 12.7634 19.94 10.5579C19.94 5.41887 15.7138 1.27893 10.533 1.27893ZM3.12598 10.5579C3.12598 6.55226 6.42768 3.27893 10.533 3.27893C14.6383 3.27893 17.94 6.55226 17.94 10.5579C17.94 14.5636 14.6383 17.8369 10.533 17.8369C6.42768 17.8369 3.12598 14.5636 3.12598 10.5579Z"
                  ></path>
                </svg>
              </button>
              <label for="search-box" class="sr-only">검색창</label>
              <input
                type="search"
                placeholder="어떤 콘텐츠를 감상하고 싶으세요?"
                id="search-box"
                class="reset-style"
              />

              <!-- 중간 바 -->
              <svg
                width="1"
                height="24"
                fill="#B3B3B3"
                xmlns="http://www.w3.org/2000/svg"
                class="icon-break-line"
              >
                <rect
                  width="1"
                  height="24"
                  transform="translate(0 0.5)"
                  fill="#B3B3B3"
                />
              </svg>

              <!-- 둘러보기 아이콘 -->
              <a href="/" class="icon-browse-link">
                <svg width="24" height="24" viewBox="0 0 24 24">
                  <title>둘러보기</title>
                  <g clip-path="url(#clip0_29_2587)">
                    <path
                      d="M15 16.02C15 17.125 13.657 18.02 12 18.02C10.343 18.02 9 17.125 9 16.02C9 14.915 10.343 14.02 12 14.02C13.657 14.02 15 14.915 15 16.02Z"
                      fill=""
                    />
                    <path
                      d="M1.51307 9.88996C1.60698 9.7742 1.72558 9.6809 1.86019 9.61688C1.9948 9.55287 2.14202 9.51975 2.29107 9.51996H21.7091C21.8581 9.51983 22.0053 9.55302 22.1399 9.6171C22.2745 9.68118 22.393 9.77454 22.4868 9.89033C22.5807 10.0061 22.6475 10.1414 22.6823 10.2864C22.7171 10.4313 22.7191 10.5822 22.6881 10.728L20.3491 21.728C20.3014 21.952 20.1783 22.1529 20.0003 22.2971C19.8223 22.4413 19.6001 22.5199 19.3711 22.52H4.63007C4.401 22.5199 4.17889 22.4413 4.00087 22.2971C3.82285 22.1529 3.69972 21.952 3.65207 21.728L1.31307 10.728C1.28214 10.5823 1.28413 10.4315 1.3189 10.2867C1.35368 10.1419 1.42036 10.0067 1.51407 9.89096L1.51307 9.88996ZM3.52507 11.52L5.43807 20.52H18.5611L20.4741 11.52H3.52507ZM4.00007 2.51996C4.00007 2.25474 4.10543 2.00039 4.29297 1.81285C4.4805 1.62532 4.73486 1.51996 5.00007 1.51996H19.0001C19.2653 1.51996 19.5196 1.62532 19.7072 1.81285C19.8947 2.00039 20.0001 2.25474 20.0001 2.51996V6.51996H18.0001V3.51996H6.00007V6.51996H4.00007V2.51996Z"
                      fill=""
                    />
                  </g>
                </svg>
              </a>
            </div>

            <!-- 축소시의 검색창 -->
            <div class="clossing-search-bar">
              <button class="reset-style search-toggle-btn">
                <svg
                  data-encore-id="icon"
                  role="img"
                  aria-hidden="true"
                  data-testid="search-icon"
                  viewBox="0 0 24 24"
                  width="24"
                  fill="#b3b3b3"
                  class="icon-search"
                >
                  <title>검색하기</title>
                  <path
                    d="M10.533 1.27893C5.35215 1.27893 1.12598 5.41887 1.12598 10.5579C1.12598 15.697 5.35215 19.8369 10.533 19.8369C12.767 19.8369 14.8235 19.0671 16.4402 17.7794L20.7929 22.132C21.1834 22.5226 21.8166 22.5226 22.2071 22.132C22.5976 21.7415 22.5976 21.1083 22.2071 20.7178L17.8634 16.3741C19.1616 14.7849 19.94 12.7634 19.94 10.5579C19.94 5.41887 15.7138 1.27893 10.533 1.27893ZM3.12598 10.5579C3.12598 6.55226 6.42768 3.27893 10.533 3.27893C14.6383 3.27893 17.94 6.55226 17.94 10.5579C17.94 14.5636 14.6383 17.8369 10.533 17.8369C6.42768 17.8369 3.12598 14.5636 3.12598 10.5579Z"
                  ></path>
                </svg>
              </button>
            </div>
          </div>
        </li>
        <!-- </div> -->

        <!-- 추가 메뉴바 -->
        <li class="remove">
          <div class="link-more-group">
            <a href="/" class="premium-link">Premium</a>
            <a href="/" class="backup-link">지원</a>
            <a href="/" class="download">다운로드하기</a>
            <svg
              width="1"
              height="25"
              fill="#B3B3B3"
              xmlns="http://www.w3.org/2000/svg"
              class="icon-break-line"
            >
              <rect
                width="1"
                height="25"
                transform="translate(0 0.5)"
                fill="white"
              />
            </svg>
          </div>
        </li>

        <!-- 로그인 메뉴바 -->
        <li>
          <div class="link-login-group">
            <a href="/" class="install-link">
              <svg
                viewBox="0 0 16 16"
                fill="none"
                xmlns="http://www.w3.org/2000/svg"
              >
                <g clip-path="url(#clip0_29_2486)">
                  <title>앱 설치하기</title>
                  <path
                    d="M4.99497 8.745C5.1356 8.60455 5.32622 8.52566 5.52497 8.52566C5.72373 8.52566 5.91435 8.60455 6.05497 8.745L7.24997 9.939V4C7.24997 3.80109 7.32899 3.61032 7.46964 3.46967C7.6103 3.32902 7.80106 3.25 7.99997 3.25C8.19889 3.25 8.38965 3.32902 8.5303 3.46967C8.67096 3.61032 8.74997 3.80109 8.74997 4V9.94L9.94497 8.745C10.0136 8.67131 10.0964 8.61221 10.1884 8.57122C10.2804 8.53023 10.3797 8.50819 10.4805 8.50641C10.5812 8.50463 10.6812 8.52316 10.7746 8.56088C10.868 8.5986 10.9528 8.65474 11.024 8.72596C11.0952 8.79718 11.1514 8.88201 11.1891 8.9754C11.2268 9.06879 11.2453 9.16882 11.2436 9.26952C11.2418 9.37023 11.2197 9.46954 11.1788 9.56154C11.1378 9.65354 11.0787 9.73634 11.005 9.805L7.99997 12.811L7.47197 12.283C7.4703 12.2813 7.46864 12.2797 7.46697 12.278L4.99497 9.805C4.85452 9.66437 4.77563 9.47375 4.77563 9.275C4.77563 9.07625 4.85452 8.88563 4.99497 8.745Z"
                    fill="#B3B3B3"
                  />
                  <path
                    d="M0 8C0 5.87827 0.842855 3.84344 2.34315 2.34315C3.84344 0.842855 5.87827 0 8 0C10.1217 0 12.1566 0.842855 13.6569 2.34315C15.1571 3.84344 16 5.87827 16 8C16 10.1217 15.1571 12.1566 13.6569 13.6569C12.1566 15.1571 10.1217 16 8 16C5.87827 16 3.84344 15.1571 2.34315 13.6569C0.842855 12.1566 0 10.1217 0 8ZM8 1.5C6.27609 1.5 4.62279 2.18482 3.40381 3.40381C2.18482 4.62279 1.5 6.27609 1.5 8C1.5 9.72391 2.18482 11.3772 3.40381 12.5962C4.62279 13.8152 6.27609 14.5 8 14.5C9.72391 14.5 11.3772 13.8152 12.5962 12.5962C13.8152 11.3772 14.5 9.72391 14.5 8C14.5 6.27609 13.8152 4.62279 12.5962 3.40381C11.3772 2.18482 9.72391 1.5 8 1.5Z"
                    fill="#B3B3B3"
                  />
                </g>
              </svg>
              앱 설치하기</a
            >
            <div>
              <a href="/" class="sign-link">가입하기</a>
              <a href="/" class="login-link">로그인하기</a>
              <button type="button" class="hamburger-bar reset-style"></button>
            </div>
          </div>
        </li>
      </ul>
    </header>

    <!-- <script>
      const extendSearchBar = document.querySelector(".container");
      const toggleSearchBtn = document.querySelector(".search-toggle-btn");
      const searchInput = document.getElementById("search-box");
      const clossingSearchBar = document.querySelector(".clossing-search-bar");

      toggleSearchBtn.addEventListener("click", function () {
        const viewportWidth = window.visualViewport.width;
        console.log("click");
        if (viewportWidth < 1078) {
          extendSearchBar.classList.toggle("hidden");
          clossingSearchBar.classList.toggle("absolute");
          searchInput.focus();
        } else {
          searchInput.focus();
        }
      });

      window.addEventListener("resize", function () {
        const viewportWidth = window.innerWidth;
        console.log(viewportWidth);
        if (viewportWidth >= 1078) {
          extendSearchBar.classList.remove("hidden");
          clossingSearchBar.classList.add("absolute");
        } else if (viewportWidth < 1078) {
          extendSearchBar.classList.add("hidden");
          clossingSearchBar.classList.remove("absolute");
        }
      });

      window.addEventListener("DOMContentLoaded", function () {
        const viewportWidth = window.innerWidth;

        if (viewportWidth >= 1078) {
          extendSearchBar.classList.remove("hidden");
          clossingSearchBar.classList.add("absolute");
        }
      });
    </script> -->
  </body>
</html><|MERGE_RESOLUTION|>--- conflicted
+++ resolved
@@ -13,16 +13,13 @@
     <link rel="stylesheet" href="/font/pretendardvariable.css" />
     <link rel="stylesheet" href="/src/common/index.css" />
     <link rel="stylesheet" href="/src/style.css" />
-<<<<<<< HEAD
     <script type="module" src="/src/scripts/header.js"></script>
-=======
     <link rel="stylesheet" href="/src/styles/common/components-common.css" />
     <style>
       body {
         background: var(--spotify-dark-gray);
       }
     </style>
->>>>>>> 25262c11
     <title>Copytify 헤더</title>
   </head>
   <body>

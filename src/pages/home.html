--- conflicted
+++ resolved
@@ -410,7 +410,6 @@
           </button>
         </section>
       </nav>
-<<<<<<< HEAD
       <main class="main-component">
         <div id="main-content">
           <div class="padding-box">
@@ -484,76 +483,6 @@
                 <ul class="playlist-list" aria-label="playlist-list"></ul>
               </div>
             </section>
-=======
-      <main id="main-content" class="main-component">
-        <section class="list-component">
-          <div class="list-header">
-            <h2>Album</h2>
-            <button class="album-show-all">Show all</button>
-          </div>
-          <div class="scroll-wrapper">
-            <div class="scroll-btn">
-              <button
-                class="album-scroll-btn-left scroll-btn-left"
-                aria-label="scroll-left"
-              >
-                <img src="/icons/arrow-left.svg" alt="arrow-left" />
-              </button>
-              <button
-                class="album-scroll-btn-right scroll-btn-right"
-                aria-label="scroll-right"
-              >
-                <img src="/icons/arrow-right.svg" alt="arrow-right" />
-              </button>
-            </div>
-            <ul class="album-list" id="list" aria-label="album-list"></ul>
-          </div>
-        </section>
-        <section class="list-component">
-          <div class="list-header">
-            <h2>Artist</h2>
-            <button class="artist-show-all">Show all</button>
-          </div>
-          <div class="scroll-wrapper">
-            <div class="scroll-btn">
-              <button
-                class="artist-scroll-btn-left scroll-btn-left"
-                aria-label="scroll-left"
-              >
-                <img src="/icons/arrow-left.svg" alt="arrow-left" />
-              </button>
-              <button
-                class="artist-scroll-btn-right scroll-btn-right"
-                aria-label="scroll-right"
-              >
-                <img src="/icons/arrow-right.svg" alt="arrow-right" />
-              </button>
-            </div>
-            <ul class="artist-list" aria-label="artist-list"></ul>
-          </div>
-        </section>
-        <section class="list-component">
-          <div class="list-header">
-            <h2>Playlists</h2>
-            <button class="playlist-show-all">Show all</button>
-          </div>
-          <div class="scroll-wrapper">
-            <div class="scroll-btn">
-              <button
-                class="playlist-scroll-btn-left scroll-btn-left"
-                aria-label="scroll-left"
-              >
-                <img src="/icons/arrow-left.svg" alt="arrow-left" />
-              </button>
-              <button
-                class="playlist-scroll-btn-right scroll-btn-right"
-                aria-label="scroll-right"
-              >
-                <img src="/icons/arrow-right.svg" alt="arrow-right" />
-              </button>
-            </div>
-            <ul class="playlist-list" aria-label="playlist-list"></ul>
->>>>>>> 25262c11
           </div>
         </div>
         <footer>

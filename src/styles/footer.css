:root {
  /* 공통 색상 */
  --bg-dark-gray: #181818;
  --white-text: #fff;
  --gray-text: #b3b3b3;
  --footer-divider: #232323;
<<<<<<< HEAD
  --footer-link-hover: #6df843;
=======
  --bg-green: #6df843;
  /* 푸터 전용 색상 */
>>>>>>> 71d3d853
  --footer-social-bg: #222;
  --footer-social-hover: #333;
  --footer-radius: 50%;
  --footer-spacing-lg: 40px;
  --footer-spacing-md: 24px;
  --footer-spacing-sm: 16px;
  --footer-spacing-xs: 8px;
}

footer {
  background: var(--bg-dark-gray);
  color: var(--white-text);
  padding: var(--footer-spacing-lg) 0 0 0;
  border-top: 1px solid var(--footer-divider);
  font-size: 15px;
}

.footer-container {
  width: 90%;
  max-width: 1200px;
  margin: 0 auto;
}

.footer-columns {
  display: flex;
  flex-wrap: wrap;
  gap: var(--footer-spacing-lg);
  justify-content: space-between;
  align-items: flex-start;
  padding-bottom: var(--footer-spacing-lg);
}

.footer-column {
  min-width: 160px;
  flex: 1 1 0;
}

.footer-column h4 {
  font-size: 15px;
  color: var(--white-text);
  margin-bottom: var(--footer-spacing-sm);
  letter-spacing: 0.5px;
  font-weight: 600;
}

.footer-column ul {
  list-style: none;
  padding: 0;
  margin: 0;
}

.footer-column li {
  margin-bottom: var(--footer-spacing-xs);
}

.footer-column a {
  color: var(--gray-text);
  text-decoration: none;
  transition: color;
  font-size: 14px;
}

.footer-column a:hover {
  color: white;
}

/* 소셜 아이콘 영역 */
.footer-social {
  display: flex;
  align-items: center;
  gap: 18px;
  margin-left: 32px;
}

.footer-social a {
  width: 32px;
  height: 32px;
  background: var(--footer-social-bg);
  border-radius: var(--footer-radius);
  display: flex;
  align-items: center;
  justify-content: center;
  color: var(--gray-text);
  transition: background 0.2s;
}

.footer-social a:hover {
  background: var(--footer-social-hover);
<<<<<<< HEAD
  box-shadow: 0 0 0 1px var(--footer-link-hover);
=======
  box-shadow: 0 0 0 1px white;
>>>>>>> 71d3d853
}

.footer-social svg {
  width: auto;
  height: auto;
<<<<<<< HEAD
  fill: var(--footer-fg-light);
=======
  fill: var(--gray-text);
>>>>>>> 71d3d853
}

.footer-bottom {
  border-top: 1px solid var(--footer-divider);
  padding: 20px 0;
  text-align: left;
  color: var(--gray-text);
  font-size: 13px;
}

/* 반응형 처리 */

@media (max-width: 1000px) {
  .footer-columns {
    display: grid;
    grid-template-columns: 1fr 1fr;
    gap: var(--footer-spacing-md);
  }
  .footer-column {
    min-width: 0;
  }
  .footer-social {
    grid-column: 1 / -1;
    margin-top: var(--footer-spacing-sm);
    justify-content: flex-start;
  }
}
@media (max-width: 768px) {
  .footer-columns {
    display: flex;
    flex-direction: column;
    gap: var(--footer-spacing-md);
    align-items: stretch;
  }
  .footer-social {
    margin: 0;
    justify-content: flex-start;
  }
}<|MERGE_RESOLUTION|>--- conflicted
+++ resolved
@@ -4,12 +4,8 @@
   --white-text: #fff;
   --gray-text: #b3b3b3;
   --footer-divider: #232323;
-<<<<<<< HEAD
-  --footer-link-hover: #6df843;
-=======
   --bg-green: #6df843;
   /* 푸터 전용 색상 */
->>>>>>> 71d3d853
   --footer-social-bg: #222;
   --footer-social-hover: #333;
   --footer-radius: 50%;
@@ -98,21 +94,13 @@
 
 .footer-social a:hover {
   background: var(--footer-social-hover);
-<<<<<<< HEAD
-  box-shadow: 0 0 0 1px var(--footer-link-hover);
-=======
   box-shadow: 0 0 0 1px white;
->>>>>>> 71d3d853
 }
 
 .footer-social svg {
   width: auto;
   height: auto;
-<<<<<<< HEAD
-  fill: var(--footer-fg-light);
-=======
   fill: var(--gray-text);
->>>>>>> 71d3d853
 }
 
 .footer-bottom {

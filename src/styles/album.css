--- conflicted
+++ resolved
@@ -1,4 +1,3 @@
-<<<<<<< HEAD
 body {
   margin: 0;
   padding: 0;
@@ -8,9 +7,6 @@
   -ms-use-select: none;
   user-select: none;
 }
-
-=======
->>>>>>> 9cdb0837
 .album {
   display: flex;
   flex-direction: column;

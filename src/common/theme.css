--- conflicted
+++ resolved
@@ -7,19 +7,15 @@
   --spotify-white: #ffffff;
   --spotify-blue: #1d75de;
 
-<<<<<<< HEAD
-=======
   /* font size */
-  --spotify-bace-font: 14px;
+  --spotify-base-font-size: 14px;
 
-  /* Hader */
->>>>>>> 3349b3be
+  /* Header */
   --button-bg-color: #1f1f1f;
   --button-hover-color: #2a2a2a;
   --font-color: #b3b3b3;
   --button-size: 48px;
   --svg-size: 24px;
-<<<<<<< HEAD
   --button-border-radius: 500px;
   --button-transition: all 0.5s ease-in-out;
 
@@ -49,13 +45,10 @@
 
   --border-radius-round: 50%;
   --border-radius-md: 8px;
-=======
 
-  /* components-common.css */
   --background-gray-200: #1f1f1f;
   --background-base: #121212;
   --background-press: #000;
   --background-elevated-highlight: #2a2a2a;
   --background-elevated-press: #191919;
->>>>>>> 3349b3be
 }
--- conflicted
+++ resolved
@@ -50,8 +50,6 @@
   overflow: visible;
   clip: auto;
   white-space: normal;
-<<<<<<< HEAD
-=======
 }
 .skip-link {
   position: absolute;
@@ -67,5 +65,4 @@
 .skip-link:focus {
   transform: translateY(0);
   outline: 2px solid var(--spotify-white);
->>>>>>> aeae0665
 }